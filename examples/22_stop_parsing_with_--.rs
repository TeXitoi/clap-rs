--- conflicted
+++ resolved
@@ -6,20 +6,9 @@
 fn main() {
 
     let matches = App::new("myprog")
-<<<<<<< HEAD
         .arg(Arg::new("eff").short("f"))
         .arg(Arg::new("pea").short("p").set(ArgSettings::TakesValue))
-        .arg(Arg::new("slop").multiple(true))
-=======
-        .arg(Arg::with_name("eff")
-            .short("f"))
-        .arg(Arg::with_name("pea")
-             .short("p")
-             .takes_value(true))
-        .arg(Arg::with_name("slop")
-             .multiple(true)
-             .last(true))
->>>>>>> 1ef6e62e
+        .arg(Arg::new("slop").multiple(true).set(ArgSettings::Last))
         .get_matches();
 
 
