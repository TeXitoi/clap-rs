[package]

name = "clap"
<<<<<<< HEAD
version = "3.0.0-alpha"
=======
version = "2.26.0"
>>>>>>> 1ef6e62e
authors = ["Kevin K. <kbknapp@gmail.com>"]
exclude = ["examples/*", "clap-test/*", "tests/*", "benches/*", "*.png", "etc/*", "*.dot", "clap_completions/*", "clap_derive/*"]
repository = "https://github.com/kbknapp/clap-rs.git"
documentation = "https://docs.rs/clap/"
homepage = "https://clap.rs/"
readme = "README.md"
license = "MIT"
keywords = ["argument", "command", "arg", "parser", "parse"]
categories = ["command-line-interface"]
description = """
A simple to use, efficient, and full featured  Command Line Argument Parser
"""

[badges]
travis-ci = { repository = "kbknapp/clap-rs" }
appveyor = { repository = "kbknapp/clap-rs" }

[dependencies]
bitflags              = "0.9"
vec_map               = "0.8"
unicode-width         = "0.1.4"
<<<<<<< HEAD
unicode-segmentation  = "1.2.0"
=======
unicode-segmentation  = "1.2.0" 
textwrap              = "0.7.0"
>>>>>>> 1ef6e62e
strsim    = { version = "0.6.0",  optional = true }
ansi_term = { version = "0.9.0",  optional = true }
term_size = { version = "0.3.0",  optional = true }
textwrap  = { version = "0.6.0",  optional = true }
yaml-rust = { version = "0.3.5",  optional = true }
clippy    = { version = "~0.0.131", optional = true }
atty      = { version = "0.2.2",  optional = true }
serde     = { version = "1.0.0", optional = true }
serde_derive = {version = "1.0.0", optional = true } 

[dev-dependencies]
regex = "0.2"
lazy_static = "0.2"

[features]
default     = ["suggestions", "color", "wrap_help"]
suggestions = ["strsim"]
color       = ["ansi_term", "atty"]
wrap_help   = ["term_size", "textwrap"]
yaml        = ["yaml-rust"]
unstable    = [] # for building with unstable clap features (doesn't require nightly Rust) (currently none)
nightly     = [] # for building with unstable Rust features (currently none)
lints       = ["clippy"] # Requires nightly Rust
debug       = [] # Enables debug messages
no_cargo    = [] # Enable if you're not using Cargo, disables Cargo-env-var-dependent macros
doc         = ["yaml"] # All the features which add to documentation

[profile.release]
opt-level = 3
debug = false
rpath = false
lto = true
debug-assertions = false
# codegen-units ignored with lto=true

[profile.dev]
opt-level = 0
debug = true
rpath = false
lto = false
debug-assertions = true
codegen-units = 4

[profile.test]
opt-level = 1
debug = true
rpath = false
lto = false
debug-assertions = true
codegen-units = 4

[profile.bench]
opt-level = 3
debug = false
rpath = false
lto = true
debug-assertions = false

[profile.doc]
opt-level = 0
debug = true
rpath = false
lto = false
debug-assertions = true
codegen-units = 4

[package.metadata.docs.rs]
features = ["doc"]<|MERGE_RESOLUTION|>--- conflicted
+++ resolved
@@ -1,11 +1,7 @@
 [package]
 
 name = "clap"
-<<<<<<< HEAD
 version = "3.0.0-alpha"
-=======
-version = "2.26.0"
->>>>>>> 1ef6e62e
 authors = ["Kevin K. <kbknapp@gmail.com>"]
 exclude = ["examples/*", "clap-test/*", "tests/*", "benches/*", "*.png", "etc/*", "*.dot", "clap_completions/*", "clap_derive/*"]
 repository = "https://github.com/kbknapp/clap-rs.git"
@@ -19,24 +15,15 @@
 A simple to use, efficient, and full featured  Command Line Argument Parser
 """
 
-[badges]
-travis-ci = { repository = "kbknapp/clap-rs" }
-appveyor = { repository = "kbknapp/clap-rs" }
-
 [dependencies]
 bitflags              = "0.9"
 vec_map               = "0.8"
 unicode-width         = "0.1.4"
-<<<<<<< HEAD
-unicode-segmentation  = "1.2.0"
-=======
 unicode-segmentation  = "1.2.0" 
-textwrap              = "0.7.0"
->>>>>>> 1ef6e62e
+textwrap  = { version = "0.7.0",  optional = true }
 strsim    = { version = "0.6.0",  optional = true }
 ansi_term = { version = "0.9.0",  optional = true }
 term_size = { version = "0.3.0",  optional = true }
-textwrap  = { version = "0.6.0",  optional = true }
 yaml-rust = { version = "0.3.5",  optional = true }
 clippy    = { version = "~0.0.131", optional = true }
 atty      = { version = "0.2.2",  optional = true }
@@ -97,7 +84,4 @@
 rpath = false
 lto = false
 debug-assertions = true
-codegen-units = 4
-
-[package.metadata.docs.rs]
-features = ["doc"]+codegen-units = 4